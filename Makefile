--- conflicted
+++ resolved
@@ -70,18 +70,11 @@
 # Settings
 #
 
-<<<<<<< HEAD
-IMPLS = ada awk bash c d clojure coffee cpp crystal cs erlang elixir es6 \
-	factor forth fsharp go groovy guile haskell haxe java julia \
-	js kotlin lua make mal ocaml matlab miniMAL nim perl php ps \
-	python r racket rpython ruby rust scala swift tcl vb vimscript
-=======
-IMPLS = awk bash c d clojure coffee cpp crystal cs erlang elisp \
+IMPLS = ada awk bash c d clojure coffee cpp crystal cs erlang elisp \
 	elixir es6 factor forth fsharp go groovy guile haskell haxe \
 	io java julia js kotlin lua make mal ocaml matlab miniMAL \
 	nim objc objpascal perl php ps python r racket rpython ruby \
 	rust scala swift swift3 tcl vb vimscript
->>>>>>> f2b067cb
 
 step0 = step0_repl
 step1 = step1_read_print
